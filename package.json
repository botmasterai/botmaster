{
  "name": "botmaster",
<<<<<<< HEAD
  "version": "0.1.0",
=======
  "version": "0.0.2",
>>>>>>> 6bc9f8ae
  "description": "Framework allowing developers to write bots that are agnostic with respect to the channel used by their users (messenger, telegram etc...)",
  "main": "./lib/index.js",
  "scripts": {
    "start": "nodemon --legacy-watch ./example_jd.js",
    "test": "./node_modules/mocha/bin/mocha --recursive tests"
  },
  "directories": {
    "tests": "test"
  },
  "repository": {
    "type": "git",
    "url": "https://github.ibm.com/JWuarin/botmaster"
  },
  "bugs": {
    "url": "https://github.ibm.com/JWuarin/botmaster/issues"
  },
  "keywords": [
    "bot",
    "framework",
    "toolkit",
    "botmaster"
  ],
  "dependencies": {
    "body-parser": "^1.15.0",
    "crypto": "0.0.3",
    "express": ">=4.x.x <7.0.0",
    "lodash": "^4.13.1",
    "request-promise": "^3.0.0",
    "twit": "^2.2.4"
  },
  "engines": {
    "node": ">=4.4.x"
  },
  "devDependencies": {
    "chai": "^3.5.0",
    "eslint": "^2.9.0",
    "eslint-config-airbnb": "^8.0.0",
    "eslint-plugin-import": "^1.6.1",
    "eslint-plugin-jsx-a11y": "^1.0.4",
    "eslint-plugin-react": "^5.0.1",
    "mocha": "^2.5.3",
    "mocha-eslint": "^2.1.1",
    "nodemon": "^1.9.2"
  },
  "author": "JD Wuarin <john.dwuarin@gmail.com>",
  "license": "ISC"
}<|MERGE_RESOLUTION|>--- conflicted
+++ resolved
@@ -1,10 +1,6 @@
 {
   "name": "botmaster",
-<<<<<<< HEAD
   "version": "0.1.0",
-=======
-  "version": "0.0.2",
->>>>>>> 6bc9f8ae
   "description": "Framework allowing developers to write bots that are agnostic with respect to the channel used by their users (messenger, telegram etc...)",
   "main": "./lib/index.js",
   "scripts": {
