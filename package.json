{
  "name": "botmaster",
<<<<<<< HEAD
  "version": "2.2.7",
  "description": "Framework allowing developers to write bots that are agnostic with respect to the channel used by their users (messenger, telegram etc...)",
  "main": "./lib/index.js",
  "scripts": {
    "s": "DEBUG=botmaster:botmaster nodemon --legacy-watch ./example_jd.js",
=======
  "version": "2.2.6",
  "description": "Framework allowing developers to write bots that are agnostic with respect to the channel used by their users (messenger, telegram etc...)",
  "main": "./lib/index.js",
  "scripts": {
    "s": "nodemon --legacy-watch ./example_jd.js",
    "example1": "nodemon ./examples/slack_example/app.js",
    "example2": "nodemon ./examples/socket.io_example/app.js",
    "example3": "nodemon ./examples/watson_conversation_example/app.js",
>>>>>>> 65233b08
    "start": "node ./example_jd.js",
    "test": "istanbul cover _mocha -- --recursive tests",
    "tests": "mocha --recursive tests",
    "coveralls": "cat ./coverage/lcov.info | coveralls",
    "postversion": "git push && git push --tags && rm -rf build/temp",
    "tunnel": "( while true; do lt -p 3000 -s watsonchatdemo; done; )",
    "jsdoc": "jsdoc ./lib ./lib/bot_types"
  },
  "directories": {
    "tests": "test"
  },
  "repository": {
    "type": "git",
    "url": "https://github.com/jdwuarin/botmaster"
  },
  "bugs": {
    "url": "https://github.com/jdwuarin/botmaster/issues"
  },
  "keywords": [
    "bot",
    "framework",
    "toolkit",
    "botmaster",
    "slack",
    "messenger",
    "telegram",
    "twitter",
    "bot library"
  ],
  "dependencies": {
    "body-parser": "^1.15.0",
    "crypto": "0.0.3",
    "debug": "^2.6.0",
    "express": ">=4x  .4.x <5.0.0 || >=5.0.0-alpha.2 < 7.0.0",
    "jfs": "^0.2.6",
    "lodash": "^4.16.1",
    "request-promise": "^4.1.1",
    "socket.io": "^1.5.0",
    "twit": "^2.2.5",
    "ware": "^1.3.0"
  },
  "engines": {
    "node": ">=4.x.x <8.0.0"
  },
  "devDependencies": {
    "botmaster-fulfill": "^1.1.0",
    "chai": "^3.5.0",
    "coveralls": "^2.11.14",
    "eslint": "^3.5.0",
    "eslint-config-airbnb": "^11.0.0",
    "eslint-plugin-import": "^1.15.0",
    "eslint-plugin-jsx-a11y": "^2.2.2",
    "eslint-plugin-react": "^6.2.0",
    "istanbul": "^0.4.5",
    "jsdoc": "^3.4.2",
    "mocha": "^2.5.3",
    "mocha-eslint": "^2.1.1",
    "nodemon": "^1.10.2",
    "socket.io-client": "^1.5.0"
  },
  "author": "JD Wuarin <jwuarin@uk.ibm.com>",
  "license": "MIT"
}<|MERGE_RESOLUTION|>--- conflicted
+++ resolved
@@ -1,21 +1,13 @@
 {
   "name": "botmaster",
-<<<<<<< HEAD
   "version": "2.2.7",
   "description": "Framework allowing developers to write bots that are agnostic with respect to the channel used by their users (messenger, telegram etc...)",
   "main": "./lib/index.js",
   "scripts": {
     "s": "DEBUG=botmaster:botmaster nodemon --legacy-watch ./example_jd.js",
-=======
-  "version": "2.2.6",
-  "description": "Framework allowing developers to write bots that are agnostic with respect to the channel used by their users (messenger, telegram etc...)",
-  "main": "./lib/index.js",
-  "scripts": {
-    "s": "nodemon --legacy-watch ./example_jd.js",
     "example1": "nodemon ./examples/slack_example/app.js",
     "example2": "nodemon ./examples/socket.io_example/app.js",
     "example3": "nodemon ./examples/watson_conversation_example/app.js",
->>>>>>> 65233b08
     "start": "node ./example_jd.js",
     "test": "istanbul cover _mocha -- --recursive tests",
     "tests": "mocha --recursive tests",
